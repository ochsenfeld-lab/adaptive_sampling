--- conflicted
+++ resolved
@@ -181,14 +181,9 @@
         out_freq: int = None,
         restart_freq: int = None,
         dcd_freq: int = None,
-<<<<<<< HEAD
-        remove_rotation: bool = False,
-        remove_translation: bool = False,
-=======
         ase_traj: bool = False,
         remove_rotation: bool = True,
         remove_translation: bool = True,
->>>>>>> 1e69b35f
         prefix: str = "aseMD_production",
         **kwargs,
     ):
@@ -230,9 +225,6 @@
             if remove_translation:
                 self.rem_com_trans()
 
-            if remove_translation:
-                self.rem_com_trans()
-            
             self.up_momenta()
             self.calc_etvp()
     
@@ -267,14 +259,9 @@
         out_freq: int = None,
         restart_freq: int = None,
         dcd_freq: int = None,
-<<<<<<< HEAD
-        remove_rotation: bool = False,
-        remove_translation: bool = False,
-=======
         ase_traj: bool=False,
         remove_rotation: bool = True,
         remove_translation: bool = True,
->>>>>>> 1e69b35f
         prefix: str = "aseMD_heating",
         **kwargs,
     ):
@@ -422,26 +409,10 @@
     def rem_com_trans(self):
         """Remove center of mass translation
         """
-<<<<<<< HEAD
-        com = np.array([0.e0,0.e0,0.e0])
-
-        for i in range(self.natoms):
-            com[0] += self.momenta[i*3+0]
-            com[1] += self.momenta[i*3+1]
-            com[2] += self.momenta[i*3+2]
-
-        com = com/np.sum(self.mass)
-
-        for i in range(self.natoms):
-            self.momenta[i*3+0] -= com[0] * self.mass[i]
-            self.momenta[i*3+1] -= com[1] * self.mass[i]
-            self.momenta[i*3+2] -= com[2] * self.mass[i]
-=======
         self.momenta = self.momenta.reshape((self.natoms, 3))
         com = np.sum(self.momenta, axis=0) / np.sum(self.mass)     # com translation
         self.momenta -= com * self.masses.reshape((self.natoms,3)) # remove com translation
         self.momenta = self.momenta.flatten()
->>>>>>> 1e69b35f
 
     def rem_com_rot(self):
         """Remove center of mass rotation"""
@@ -598,7 +569,6 @@
             )
             pdbout.close()
 
-<<<<<<< HEAD
     def print_geom(self, prefix: str = "aseMD"):
         """saves coordinates to xyz format
 
@@ -620,9 +590,7 @@
         f.close()
 
     def print_dcd(self, prefix: str = "aseMD"):
-=======
     def print_dcd(self, prefix: str = "aseMD", ase_traj: bool=False):
->>>>>>> 1e69b35f
         """saves coordinates to binary dcd format
 
         Args:
