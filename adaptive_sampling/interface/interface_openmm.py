--- conflicted
+++ resolved
@@ -1,9 +1,6 @@
 from ..units import atomic_to_kJmol, BOHR_to_ANGSTROM, BOHR_to_NANOMETER, kB_in_atomic
-<<<<<<< HEAD
 import openmm
 from openmm import unit
-=======
->>>>>>> 4e30ade0
 import numpy as np
 
 from .sampling_data import SamplingData
@@ -35,12 +32,9 @@
         calc_energy: bool = True,
         platform: str = "CPU",
     ):
-<<<<<<< HEAD
-=======
         import openmm
         from openmm import unit
 
->>>>>>> 4e30ade0
         self.topology = topology  # OpenMM topology object
         self.system = system  # OpenMM system object
 
@@ -128,11 +122,8 @@
             nsteps: number of MD steps
             update_bias_freq: frequency of updates of bias force
         """
-<<<<<<< HEAD
-=======
         from openmm import unit
 
->>>>>>> 4e30ade0
         for i in range(int(nsteps / update_bias_freq)):
 
             # update bias force
