import torch

from .utils import *
from ..units import *


class PT:
    """Proton Transfer (PT) Collective Variables

    see: König et. al, J. Phys. Chem. A, (2006): https://doi.org/10.1021/jp052328q

    Args:
        r_sw: switching distance in Angstrom, Atoms closer than r_sw are considered coordinated
        d_sw: in Angstrom, controls how fast switching function flips from 0 to 1
        n_pair: exponent for calculation of m(X,{H})
        requires_grad: if gradient of CV should be calculated
    """

    def __init__(
        self,
        r_sw: float = 1.4,
        d_sw: float = 0.05,
        n_pair: int = 15,
        requires_grad: bool = True,
    ):
        self.r_sw = r_sw / BOHR_to_ANGSTROM
        self.d_sw = d_sw / BOHR_to_ANGSTROM
        self.n_pair = n_pair
        self.requires_grad = requires_grad
        self.cv = None
        self.gradient = None

    def cec(
        self,
        coords: torch.tensor,
        proton_idx: list,
        heavy_idx: list,
        heavy_weights: list,
        ref_idx: list,
        pair_def: list = [],
        modified: bool = True,
    ) -> torch.tensor:
        """Center of Excess Charge coordinate for long-range PT
        projected on 1D axis of PT

        Args:
            coords: cartesian coordinates
            proton_idx: list od indices of protons
            heavy_idx: list of indices of heavy atoms
            heavy_weights: list of weights of heavy atoms
            ref_idx: Atom indices that define axis of PT (usually donor and acceptor atom)
            pair_def: list of lists of indices of coupled atom pairs: [[weight_pair, idx0, idx1], ...]
            modified: if True, use CEC modification by König et al.

        Returns:
            cv: CEC coordinate
        """
        z = coords.view(int(torch.numel(coords) / 3), 3)
        self.cv = 0.0

        # vector that defines 1D direction of proton transport
        r_don = z[ref_idx[0]]
        r_acc = z[ref_idx[1]]

        z_pt = r_acc - r_don
        z_n = 1.0 / torch.linalg.norm(z_pt)
        z_u = z_pt * z_n

        # sum over protons
        for _, idx_h in enumerate(proton_idx):
            self.cv += torch.matmul(z[idx_h] - r_don, z_u)

        # sum over donors/acceptors
        for _, (idx_x, w_x) in enumerate(zip(heavy_idx, heavy_weights)):
            self.cv -= w_x * torch.matmul(z[idx_x] - r_don, z_u)

        # mixed sum for modified CEC
        if modified:
            for _, idx_hi in enumerate(proton_idx):
                r_hi = z[idx_hi]
                for _, idx_xj in enumerate(heavy_idx):
                    r_ij = r_hi - z[idx_xj]
                    mod = self._f_sw(r_ij) * torch.matmul(r_ij, z_u)
                    if mod > 1.0e-6:  # for numeric stability of `torch.autograd`
                        self.cv -= mod

        # correction for coupled donor and acceptor
        # (e.g. for glutamate, aspartate, histidine, ...)
        if bool(pair_def):
            w_pair = [j[0] for j in pair_def]
            ind_pair = [[j[1], j[2]] for j in pair_def]
            for _, (w_pj, ind_pj) in enumerate(zip(w_pair, ind_pair)):

                r_k = z[ind_pj[0]]
                r_l = z[ind_pj[1]]

                r_kl = torch.matmul(r_l - r_k, z_u)

                # accumulators for m_k and m_l
                denom_k, nom_k = 0.0, 0.0
                denom_l, nom_l = 0.0, 0.0

                # compute m_k and m_l as sum over protons
                for _, idx_hi in enumerate(proton_idx):
                    r_hi = z[idx_hi]
                    f_k = self._f_sw(r_hi - r_k)
                    f_l = self._f_sw(r_hi - r_l)

                    # for heavy atoms sum over all protons contributes to gradient
<<<<<<< HEAD
                    nom_k += torch.pow(f_k, self.n_pair + 1)
                    nom_l += torch.pow(f_l, self.n_pair + 1)
                    denom_k += torch.pow(f_k, self.n_pair)
                    denom_l += torch.pow(f_l, self.n_pair)

                # add coupled term to xi
                m_k = nom_k / denom_k
                m_l = nom_l / denom_l
=======
                    nom_k_i = torch.pow(f_k, self.n_pair + 1)
                    if nom_k_i > 1.0e-6:
                        nom_k += nom_k_i
                        denom_k += torch.pow(f_k, self.n_pair)

                    nom_l_i = torch.pow(f_l, self.n_pair + 1)
                    if nom_l_i > 1.0e-6:
                        nom_l += nom_l_i
                        denom_l += torch.pow(f_l, self.n_pair)

                # add coupled term to the cv
                m_k = nom_k / denom_k if denom_k > 0.0 else 0.0
                m_l = nom_l / denom_l if denom_l > 0.0 else 0.0
>>>>>>> 4e30ade0
                self.cv += (w_pj / 2.0) * (m_k * r_kl - m_l * r_kl)

        if self.requires_grad:
            self.gradient = torch.autograd.grad(self.cv, coords, allow_unused=True)[0]
<<<<<<< HEAD
            self.gradient.detach().numpy()
=======
            self.gradient = self.gradient.detach().numpy()
>>>>>>> 4e30ade0

        return self.cv

    def gmcec(
        self,
        coords: torch.tensor,
        proton_idx: list,
        heavy_idx: list,
        heavy_weights: list,
        ref_idx: list,
        pair_def: list = [],
        mapping: str = "default",
    ) -> torch.tensor:
        """Generalized modified CEC coordinate to describe long range proton transfer generalized to complex 3D wire geometries after König et al.

        Args:
            coords: cartesian coordinates
            proton_idx: list od indices of protons
            heavy_idx: list of indices of heavy atoms
            heavy_weights: list of weights of heavy atoms
            ref_idx: reference indices for mapping of CV (usually donor and acceptor atom)
            pair_def: list of lists of coupled atom pairs: [[weight_pair, idx0, idx1], ...]
            mapping: 'f_SW': mapping to switching function (chi = 1/(1+(1+e^(d_acc_xi))) - 1/(1+e^(d_don_xi)))
                     'fraction': chi = d_don_xi / (d_don_xi+d_acc_xi)
                     'default': antisymmetric stretch between ref_idx[0], xi and ref_idx[1] (chi = (d_xi_ref0 - d_xi_ref1) / 2.)

        Returns:
            cv: gmCEC coordinate
        """
        z = coords.view(int(torch.numel(coords) / 3), 3)
        xi = torch.zeros(3, dtype=torch.float)

        # protons
        for _, idx_h in enumerate(proton_idx):
            xi += z[idx_h]

        # donors/acceptors
        for _, (idx_x, w_x) in enumerate(zip(heavy_idx, heavy_weights)):
            xi -= w_x * z[idx_x]

        # modified CEC
        for _, idx_h in enumerate(proton_idx):
            r_hi = z[idx_h]
            for _, idx_x in enumerate(heavy_idx):
                r_ij = r_hi - z[idx_x]
<<<<<<< HEAD
                xi -= self._f_sw(r_ij) * r_ij
=======
                mod = self._f_sw(r_ij) * r_ij
                if mod > 1.0e-6:  # for numeric stability of `torch.autograd`
                    xi -= mod
>>>>>>> 4e30ade0

        # correction for coupled donor and acceptor
        # (e.g. for glutamate, aspartate, histidine, ...)
        if bool(pair_def):
            w_pair = [j[0] for j in pair_def]
            index_pair = [[j[1], j[2]] for j in pair_def]
            for _, (w_pj, idx_pj) in enumerate(zip(w_pair, index_pair)):

                r_k = z[idx_pj[0]]
                r_l = z[idx_pj[1]]
                r_kl = r_l - r_k

                # accumulators for m_k and m_l
                denom_k, nom_k = 0.0, 0.0
                denom_l, nom_l = 0.0, 0.0

                # compute m_k, m_l and their derivatives
                for _, r_hi in enumerate(proton_idx):
                    r_ki = r_hi - r_k
                    r_li = r_hi - r_l
                    f_k = self._f_sw(r_ki)
                    f_l = self._f_sw(r_li)

                    # for heavy atoms sum over all protons contributes to gradient
<<<<<<< HEAD
                    denom_k += torch.pow(f_k, self.n_pair)
                    denom_l += torch.pow(f_l, self.n_pair)
                    num_k += torch.pow(f_k, self.n_pair + 1)
                    num_l += torch.pow(f_l, self.n_pair + 1)

                # add coupled term to xi
                m_k = num_k / denom_k
                m_l = num_l / denom_l
=======
                    nom_k_i = torch.pow(f_k, self.n_pair + 1)
                    if nom_k_i > 1.0e-6:
                        nom_k += nom_k_i
                        denom_k += torch.pow(f_k, self.n_pair)

                    nom_l_i = torch.pow(f_l, self.n_pair + 1)
                    if nom_l_i > 1.0e-6:
                        nom_l += nom_l_i
                        denom_l += torch.pow(f_l, self.n_pair)

                # add coupled term to xi
                m_k = nom_k / denom_k if denom_k > 0.0 else 0.0
                m_l = nom_l / denom_l if denom_l > 0.0 else 0.0
>>>>>>> 4e30ade0
                xi += (w_pj / 2.0) * (m_k * r_kl - m_l * r_kl)

        # mapping to 1D
        if mapping.lower() == "f_sw":
            self.cv = -1.0 / (1.0 + torch.exp(torch.linalg.norm(xi - z[ref_idx[0]])))
            self.cv += 1.0 / (1.0 + torch.exp(torch.linalg.norm(xi - z[ref_idx[1]])))

        elif mapping.lower() == "fraction":
            d_xi_don = torch.linalg.norm(xi - z[ref_idx[0]])
            d_xi_acc = torch.linalg.norm(xi - z[ref_idx[1]])
            self.cv = d_xi_don / (d_xi_don + d_xi_acc)

        else:  # default
            self.cv = 0.5 * (
                torch.linalg.norm(xi - z[ref_idx[0]])
                - torch.linalg.norm(xi - z[ref_idx[1]])
            )

        # gradient of gmcec coordinate
        if self.requires_grad:
            self.gradient = torch.autograd.grad(self.cv, coords, allow_unused=True)[0]
<<<<<<< HEAD
            self.gradient.detach().numpy()
=======
            self.gradient = self.gradient.detach().numpy()
>>>>>>> 4e30ade0

        return self.cv

    def _f_sw(self, r) -> float:
        """switching function f_sw(r)"""
        return 1.0 / (1.0 + torch.exp((torch.linalg.norm(r) - self.r_sw) / self.d_sw))<|MERGE_RESOLUTION|>--- conflicted
+++ resolved
@@ -107,16 +107,6 @@
                     f_l = self._f_sw(r_hi - r_l)
 
                     # for heavy atoms sum over all protons contributes to gradient
-<<<<<<< HEAD
-                    nom_k += torch.pow(f_k, self.n_pair + 1)
-                    nom_l += torch.pow(f_l, self.n_pair + 1)
-                    denom_k += torch.pow(f_k, self.n_pair)
-                    denom_l += torch.pow(f_l, self.n_pair)
-
-                # add coupled term to xi
-                m_k = nom_k / denom_k
-                m_l = nom_l / denom_l
-=======
                     nom_k_i = torch.pow(f_k, self.n_pair + 1)
                     if nom_k_i > 1.0e-6:
                         nom_k += nom_k_i
@@ -130,16 +120,11 @@
                 # add coupled term to the cv
                 m_k = nom_k / denom_k if denom_k > 0.0 else 0.0
                 m_l = nom_l / denom_l if denom_l > 0.0 else 0.0
->>>>>>> 4e30ade0
                 self.cv += (w_pj / 2.0) * (m_k * r_kl - m_l * r_kl)
 
         if self.requires_grad:
             self.gradient = torch.autograd.grad(self.cv, coords, allow_unused=True)[0]
-<<<<<<< HEAD
-            self.gradient.detach().numpy()
-=======
             self.gradient = self.gradient.detach().numpy()
->>>>>>> 4e30ade0
 
         return self.cv
 
@@ -185,13 +170,9 @@
             r_hi = z[idx_h]
             for _, idx_x in enumerate(heavy_idx):
                 r_ij = r_hi - z[idx_x]
-<<<<<<< HEAD
-                xi -= self._f_sw(r_ij) * r_ij
-=======
                 mod = self._f_sw(r_ij) * r_ij
                 if mod > 1.0e-6:  # for numeric stability of `torch.autograd`
                     xi -= mod
->>>>>>> 4e30ade0
 
         # correction for coupled donor and acceptor
         # (e.g. for glutamate, aspartate, histidine, ...)
@@ -216,16 +197,6 @@
                     f_l = self._f_sw(r_li)
 
                     # for heavy atoms sum over all protons contributes to gradient
-<<<<<<< HEAD
-                    denom_k += torch.pow(f_k, self.n_pair)
-                    denom_l += torch.pow(f_l, self.n_pair)
-                    num_k += torch.pow(f_k, self.n_pair + 1)
-                    num_l += torch.pow(f_l, self.n_pair + 1)
-
-                # add coupled term to xi
-                m_k = num_k / denom_k
-                m_l = num_l / denom_l
-=======
                     nom_k_i = torch.pow(f_k, self.n_pair + 1)
                     if nom_k_i > 1.0e-6:
                         nom_k += nom_k_i
@@ -239,7 +210,6 @@
                 # add coupled term to xi
                 m_k = nom_k / denom_k if denom_k > 0.0 else 0.0
                 m_l = nom_l / denom_l if denom_l > 0.0 else 0.0
->>>>>>> 4e30ade0
                 xi += (w_pj / 2.0) * (m_k * r_kl - m_l * r_kl)
 
         # mapping to 1D
@@ -261,11 +231,7 @@
         # gradient of gmcec coordinate
         if self.requires_grad:
             self.gradient = torch.autograd.grad(self.cv, coords, allow_unused=True)[0]
-<<<<<<< HEAD
-            self.gradient.detach().numpy()
-=======
             self.gradient = self.gradient.detach().numpy()
->>>>>>> 4e30ade0
 
         return self.cv
 
