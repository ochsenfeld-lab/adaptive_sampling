--- conflicted
+++ resolved
@@ -50,10 +50,7 @@
         coordinate_system: str = "Cartesian",
         metric: str = "RMSD",
         reduce_path: bool = True,
-<<<<<<< HEAD
-=======
         selected_nodes: list = None,
->>>>>>> 4e30ade0
         adaptive: bool = False,
         update_interval: int = 100,
         half_life: float = -1,
@@ -92,8 +89,6 @@
             ndim=self.ndim,
         )
 
-<<<<<<< HEAD
-=======
         # only use selected path nodes for PathCV
         if selected_nodes:
             self.path = [self.path[i] for i in selected_nodes]
@@ -101,7 +96,6 @@
             if self.verbose:
                 print(f" >>> INFO: Selected path nodes are {selected_nodes}")
 
->>>>>>> 4e30ade0
         # translates cartesian input path into CV space
         if reduce_path:
             self._reduce_path()
@@ -164,19 +158,6 @@
                 self.get_distance(z, self.path[i], metric=self.metric)
                 for i in range(self.nnodes)
             ]
-<<<<<<< HEAD
-        )
-
-        la = 1.0 / torch.min(rmsds)
-        sm = torch.softmax(-la * rmsds, dim=0)
-        self.path_cv = (
-            1.0 / (self.nnodes - 1) * torch.sum(torch.arange(self.nnodes) * sm)
-        )
-
-        # distance from path
-        if self.requires_z:
-            self.path_z = -1.0 / la * torch.logsumexp(-la * rmsds, dim=0)
-=======
         )
 
         if not hasattr(self, "la"):
@@ -192,7 +173,6 @@
         # distance from path
         if self.requires_z:
             self.path_z = -(1.0 / self.la) * torch.logsumexp(-self.la * rmsds, dim=0)
->>>>>>> 4e30ade0
             self.grad_z = torch.autograd.grad(
                 self.path_z,
                 coords,
@@ -516,18 +496,10 @@
 
     def _calc_lambda(self):
         """get lambda parameter for smoothing of arithmetic path"""
-<<<<<<< HEAD
-        sumlen = 0
-        for i, coords in enumerate(self.path[1:], start=1):
-            d = self.get_distance(coords, self.path[i - 1], metric=self.metric)
-            sumlen += d
-        return sumlen / (self.nnodes - 1)
-=======
         sumlen = 0.0
         for i, coords in enumerate(self.path[1:]):
             sumlen += self.get_distance(coords, self.path[i], metric=self.metric)
         return 1.0 / (sumlen / (self.nnodes - 1))
->>>>>>> 4e30ade0
 
     def _get_distance_to_path(self, z: torch.tensor) -> list:
         """Calculates distance according to chosen metric
