import numpy as np
from .enhanced_sampling import EnhancedSampling
from .utils import diff
<<<<<<< HEAD
from ..processing_tools.thermodynamic_integration import integrate
from ..units import *
=======

>>>>>>> adc91512

class MtD(EnhancedSampling):
    def __init__(
        self,
        hill_height: float,
        hill_std: list,
        *args,
        update_freq: int = 10,
        well_tempered_temp: float = 3000.0,
        **kwargs,
    ):
        super().__init__(*args, **kwargs)

        if int(update_freq) <= 0:
            raise ValueError(" >>> fatal error: Update interval has to be int > 0!")

        if hill_height <= 0:
            raise ValueError(" >>> fatal error: Gaussian height for MtD has to be > 0!")

        if well_tempered_temp is not None and well_tempered_temp <= 0:
            raise ValueError(
                " >>> fatal error: Effective temperature for Well-Tempered MtD has to be > 0!"
            )

        self.hill_height = hill_height / atomic_to_kJmol 
        self.hill_std = self.unit_conversion_cv(np.asarray(hill_std))[0]
        self.hill_var = self.hill_std * self.hill_std
        self.update_freq = int(update_freq)
        self.well_tempered_temp = well_tempered_temp
        self.well_tempered = False if well_tempered_temp == None else True

        self.metapot = np.zeros_like(self.histogram)
        self.center = []

    def step_bias(self, write_output: bool = True, write_traj: bool = True, **kwargs):

        md_state = self.the_md.get_sampling_data()
        (xi, delta_xi) = self.get_cv(**kwargs)

        bias_force = np.zeros_like(md_state.forces)

        mtd_force = self.get_mtd_force(xi)
        if (xi <= self.maxx).all() and (xi >= self.minx).all():

            bink = self.get_index(xi)
            self.histogram[bink[1], bink[0]] += 1

            for i in range(self.ncoords):
                bias_force += mtd_force[i] * delta_xi[i]

        bias_force += self.harmonic_walls(xi, delta_xi)  # , self.hill_std)

        self.traj = np.append(self.traj, [xi], axis=0)
        self.temp.append(md_state.temp)
        self.epot.append(md_state.epot)

        # correction for kinetics
        if self.kinetics:
            self.kinetics(delta_xi)

        if self.the_md.step % self.out_freq == 0:
            # write output

            if write_traj:
                self.write_traj()

            if write_output:
                self.get_pmf()
                output = {"hist": self.histogram, "free energy": self.pmf}
                for i in range(self.ncoords):
                    output[f"metapot {i}"] = self.metapot * atomic_to_kJmol

                self.write_output(output, filename="mtd.out")
                self.write_restart()

        return bias_force

    def get_pmf(self):
        self.pmf = -self.metapot * atomic_to_kJmol
        if self.well_tempered:
            self.pmf *= (
                self.equil_temp + self.well_tempered_temp
            ) / self.well_tempered_temp
        self.pmf -= self.pmf.min()

    def shared_bias(self):
        """TODO"""
        pass

    def get_mtd_force(self, xi: np.ndarray) -> list:
        """compute metadynamics bias force from superpossiosion of gaussian hills

        args:
            xi: state of collective variable

        returns:
            bias: bias force
        """
        if (xi <= self.maxx).all() and (xi >= self.minx).all():
            bink = self.get_index(xi)
            if self.the_md.step % self.update_freq == 0:
                if self.ncoords == 1:

                    self.center.append(xi[0])

                    if self.well_tempered:
                        w = self.hill_height * np.exp(
                            -self.metapot[bink[1], bink[0]]
                            / (kB_in_atomic * self.well_tempered_temp)
                        )
                    else:
                        w = self.hill_height

                    dx = diff(self.grid[0], xi[0], self.cv_type[0])
                    epot = w * np.exp(-(dx * dx) / (2.0 * self.hill_var[0]))
                    self.metapot[0] += epot
                    self.bias[0][0] -= epot * dx / self.hill_var[0]

                else:
                    # TODO: implement for 2D
                    pass

            bias = [self.bias[i][bink[1], bink[0]] for i in range(self.ncoords)]

        else:

            # compute bias from sum of gaussians if out of grid
            local_pot = 0.0
            bias = [0 for _ in range(self.ncoords)]
            if self.ncoords == 1:
                dx = np.ma.array(
                    diff(np.asarray(self.center[0]), xi[0], self.cv_type[0])
                )
                dx[abs(dx) > 3 * self.hill_std[0]] = np.ma.masked

                # can get solw in long run so only iterate over significant elements
                for val in np.nditer(dx.compressed(), flags=["zerosize_ok"]):
                    if self.well_tempered:
                        w = self.hill_height * np.exp(
                            -local_pot / (kB_in_atomic * self.well_tempered_temp)
                        )
                    else:
                        w = self.hill_height

                    epot = w * np.exp(-(val * val) / (2.0 * self.hill_var[0]))
                    local_pot += epot
                    bias[0] += epot * val / self.hill_var[0]

            else:
                # TODO: implement for 2D
                pass

        return bias

    def write_restart(self, filename: str = "restart_mtd"):
        """write restart file

        args:
            filename: name of restart file
        """
        self._write_restart(
            filename=filename,
            hist=self.histogram,
            pmf=self.pmf,
            force=self.bias,
            metapot=self.metapot,
            centers=self.center,
        )

    def restart(self, filename: str = "restart_mtd"):
        """restart from restart file

        args:
            filename: name of restart file
        """
        try:
            data = np.load(filename + ".npz", allow_pickle=True)
        except:
            raise OSError(f" >>> fatal error: restart file {filename}.npz not found!")

        self.histogram = data["hist"]
        self.pmf = data["pmf"]
        self.bias = data["force"]
        self.metapot = data["metapot"]
        self.center = data["centers"].tolist()

    def write_traj(self):
        """save trajectory for post-processing"""
        data = {
            "Epot [H]": self.epot,
            "T [K]": self.temp,
        }
        self._write_traj(data)

        # reset trajectories to save memory
        self.traj = np.array([self.traj[-1]])
        self.epot = [self.epot[-1]]
        self.temp = [self.temp[-1]]<|MERGE_RESOLUTION|>--- conflicted
+++ resolved
@@ -1,12 +1,7 @@
 import numpy as np
 from .enhanced_sampling import EnhancedSampling
 from .utils import diff
-<<<<<<< HEAD
-from ..processing_tools.thermodynamic_integration import integrate
 from ..units import *
-=======
-
->>>>>>> adc91512
 
 class MtD(EnhancedSampling):
     def __init__(
