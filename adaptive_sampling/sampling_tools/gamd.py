import numpy as np
from .enhanced_sampling import EnhancedSampling
from .utils import welford_var
<<<<<<< HEAD
from ..processing_tools.thermodynamic_integration import integrate
from ..units import *
=======

>>>>>>> adc91512

class GaMD(EnhancedSampling):
    def __init__(
        self,
        sigma0: float,
        gamd_init_steps: int,
        gamd_equil_steps: int,
        *args,
        gamd_bound: str = "lower",
        **kwargs,
    ):
        super().__init__(*args, **kwargs)

        self.sigma0 = sigma0
        self.gamd_init_steps = gamd_init_steps
        self.gamd_equil_steps = gamd_equil_steps
        self.gamd_bound = gamd_bound.lower()

        self.pot_count = 0
        self.pot_var = 0.0
        self.pot_std = 0.0
        self.pot_m2 = 0.0
        self.pot_avg = 0.0
        self.pot_min = 0.0
        self.pot_max = 0.0
        self.k0 = 0.0
        self.E = 0.0

        self.gamd_pot = 0.0
        self.gamd_pot_traj = []

        self.c1 = np.zeros_like(self.histogram)
        self.c2 = np.zeros_like(self.histogram)
        self.m2 = np.zeros_like(self.histogram)
        self.corr = np.zeros_like(self.histogram)

    def step_bias(self, write_output: bool = True, write_traj: bool = True, **kwargs):

        md_state = self.the_md.get_sampling_data()
        (xi, delta_xi) = self.get_cv(**kwargs)

        # get energy and forces
        bias_force = np.zeros_like(md_state.forces)
        self.gamd_forces = np.copy(md_state.forces)
        epot = np.copy(md_state.epot)

        if md_state.step < self.gamd_init_steps:
            self._update_pot_distribution(epot)

        else:
            if md_state.step == self.gamd_init_steps:
                self._calc_E_k0()

            # apply boost potential
            prefac = self.k0 / (self.pot_max - self.pot_min)
            self.gamd_pot = 0.5 * prefac * np.power(self.E - epot, 2)
            bias_force -= prefac * (self.E - epot) * self.gamd_forces

            if md_state.step < self.gamd_equil_steps:
                self._update_pot_distribution(epot)
                self._calc_E_k0()

            else:
                # free energy reweighting in production
                if (xi <= self.maxx).all() and (xi >= self.minx).all():

                    bink = self.get_index(xi)
                    self.histogram[bink[1], bink[0]] += 1

                    # first and second order cumulants for free energy reweighting
                    (
                        self.c1[bink[1], bink[0]],
                        self.m2[bink[1], bink[0]],
                        self.c2[bink[1], bink[0]],
                    ) = welford_var(
                        self.histogram[bink[1], bink[0]],
                        self.c1[bink[1], bink[0]],
                        self.m2[bink[1], bink[0]],
                        self.gamd_pot,
                    )

        if self.confine:
            bias_force += self.harmonic_walls(xi, delta_xi)

        self.traj = np.append(self.traj, [xi], axis=0)
        self.temp.append(md_state.temp)
        self.epot.append(md_state.epot)
        self.gamd_pot_traj.append(self.gamd_pot)

        # correction for kinetics
        if self.kinetics:
            self.kinetics(delta_xi)

        if md_state.step % self.out_freq == 0:
            # write output

            if write_traj:
                self.write_traj()

            if write_output:
                self.get_pmf()
                output = {
                    "hist": self.histogram,
                    "free energy": self.pmf,
                    "gamd_corr": self.corr,
                }
                self.write_output(output, filename="gamd.out")
                self.write_restart()

        return bias_force

    def get_pmf(self):

        kBT = kB_in_atomic * self.equil_temp
        self.corr = -self.c1 - self.c2 / (2.0 * kBT)

        self.pmf = -kBT * np.log(
            self.histogram,
            out=np.zeros_like(self.histogram),
            where=(self.histogram != 0),
        )
        self.pmf += self.corr
        self.pmf *= atomic_to_kJmol 
        self.pmf -= self.pmf.min()

    def shared_bias(self):
        """TODO: fix me"""
        pass

    def _update_pot_distribution(self, epot: float):
        """update min, max, avg, var and std of epot

        args:
            epot: potential energy
        """
        self.pot_min = np.min([epot, self.pot_min])
        self.pot_max = np.max([epot, self.pot_max])
        self.pot_count += 1
        self.pot_avg, self.pot_m2, self.pot_var = welford_var(
            self.pot_count, self.pot_avg, self.pot_m2, epot
        )
        self.pot_std = np.sqrt(self.pot_var)

    def _calc_E_k0(self):
        """compute force constant for gamd boost potential

        args:
            epot: potential energy
        """
        if self.gamd_bound == "lower":
            self.E = self.pot_max
            ko = (self.sigma0 / self.pot_std) * (
                (self.pot_max - self.pot_min) / (self.pot_max - self.pot_avg)
            )
            self.k0 = np.min([1.0, ko])

        elif self.gamd_bound == "upper":
            ko = (1.0 - self.sigma0 / self.pot_std) * (
                (self.pot_max - self.pot_min) / (self.pot_max - self.pot_avg)
            )
            if 0.0 < ko <= 1.0:
                self.k0 = ko
            else:
                self.k0 = 1.0
            self.E = self.pot_min + (self.pot_max - self.pot_min) / self.k0

        else:
            raise ValueError(f" >>> Error: unknown GaMD bound {self.gamd_bound}!")

    def write_restart(self, filename: str = "restart_gamd"):
        """write restart file
        TODO: fix me

        args:
            filename: name of restart file
        """
        self._write_restart(
            filename=filename,
            hist=self.histogram,
            pmf=self.pmf,
            c1=self.c1,
            m2=self.m2,
            corr=self.corr,
            pot_count=self.pot_count,
            pot_var=self.pot_var,
            pot_std=self.pot_std,
            pot_m2=self.pot_m2,
            pot_avg=self.pot_avg,
            pot_min=self.pot_min,
            pot_max=self.pot_max,
            k0=self.k0,
        )

    def restart(self, filename: str = "restart_gamd"):
        """restart from restart file

        args:
            filename: name of restart file
        """
        try:
            data = np.load(filename + ".npz", allow_pickle=True)
        except:
            raise OSError(f" >>> fatal error: restart file {filename}.npz not found!")

        self.histogram = data["hist"]
        self.pmf = data["pmf"]
        self.c1 = data["c1"]
        self.m2 = data["m2"]
        self.corr = data["corr"]
        self.pot_count = data["pot_count"]
        self.pot_var = data["pot_var"]
        self.pot_std = data["pot_std"]
        self.pot_m2 = data["pot_m2"]
        self.pot_avg = data["pot_avg"]
        self.pot_min = data["pot_min"]
        self.pot_max = data["pot_max"]
        self.k0 = data["k0"]

    def write_traj(self):
        """save trajectory for post-processing"""
        data = {
            "E gamd [H]": self.gamd_pot_traj,
            "E pot [H]": self.epot,
            "T [K]": self.temp,
        }
        self._write_traj(data)

        # reset trajectories to save memory
        self.traj = np.array([self.traj[-1]])
        self.gamd_pot_traj = [self.gamd_pot_traj[-1]]
        self.epot = [self.epot[-1]]
        self.temp = [self.temp[-1]]<|MERGE_RESOLUTION|>--- conflicted
+++ resolved
@@ -1,12 +1,7 @@
 import numpy as np
 from .enhanced_sampling import EnhancedSampling
 from .utils import welford_var
-<<<<<<< HEAD
-from ..processing_tools.thermodynamic_integration import integrate
 from ..units import *
-=======
-
->>>>>>> adc91512
 
 class GaMD(EnhancedSampling):
     def __init__(
