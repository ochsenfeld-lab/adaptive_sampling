#!/usr/bin/env python
import sys, os
import numpy as np
from typing import Tuple
from abc import ABC, abstractmethod

from ..interface.sampling_data import MDInterface
from .utils import diff_periodic


class EnhancedSampling(ABC):
    """Abstract class for molecular dynamics based sampling algorithms

    Args:
        md: Object of the MD Interface
        cv_def: definition of the Collective Variable (CV) (see adaptive_sampling.colvars)
            [["cv_type", [atom_indices], minimum, maximum, bin_width], [possible second dimension]]
        equil_temp: equilibrium temperature of MD
        verbose: print verbose information
        kinetics: calculate necessary data to obtain kinetics of reaction
        f_conf: force constant for confinement of CVs to the range of interest with harmonic walls
        output_freq: frequency in steps for writing outputs
        multiple_walker: share bias with other simulations via buffer file
        periodicity: periodicity of CVs, [[lower_boundary0, upper_boundary0], ...]
    """

    def __init__(
        self,
        md: MDInterface,
        cv_def: list,
        equil_temp: float = 300.0,
        verbose: bool = True,
        kinetics: bool = False,
        f_conf: float = 0.0,
        output_freq: int = 100,
        wandb_freq: int = None,
        multiple_walker: bool = False,
        periodicity: list = None,
        **kwargs,
    ):
        from ..colvars import CV
        from ..units import BOHR_to_ANGSTROM, DEGREES_per_RADIAN

        self.the_md = md
        self.the_cv = CV(self.the_md, requires_grad=True)
        self.out_freq = int(output_freq)
        self.wandb_freq = wandb_freq
        self.equil_temp = equil_temp
        self.verbose = verbose
        self.shared = multiple_walker

        # definition of CVs
        self.ncoords = len(cv_def)
        self.cv = np.array([item[0] for item in cv_def], dtype=str)
        self.atoms = [cv_def[i][1] for i in range(self.ncoords)]
        self.minx = np.array([item[2] for item in cv_def], dtype=float)
        self.maxx = np.array([item[3] for item in cv_def], dtype=float)
        self.dx = np.array([item[4] for item in cv_def], dtype=float)
        self.f_conf = np.array([f_conf for _ in range(self.ncoords)], dtype=float)

        self.cv_type = ["" for _ in range(self.ncoords)]
        (xi, delta_xi) = self.get_cv(**kwargs)

        # periodic boundary conditions
        self.periodicity = (
            periodicity if periodicity else [None for _ in range(self.ncoords)]
        )

        # unit conversion
        self.minx, self.maxx, self.dx = self.unit_conversion_cv(
            self.minx, self.maxx, self.dx
        )
        (self.f_conf,) = self.unit_conversion_force(self.f_conf)

        # store trajectories of CVs and temperature and epot between outputs
        md_state = self.the_md.get_sampling_data()
        self.traj = np.array([xi])
        self.temp = [md_state.temp]
        self.epot = [md_state.epot]

        # get number of bins (1D or 2D)
        self.nbins_per_dim = np.array([1, 1])
        self.grid = []
        for i in range(self.ncoords):
            self.nbins_per_dim[i] = (
                int(np.ceil(np.abs(self.maxx[i] - self.minx[i]) / self.dx[i]))
                if self.dx[i] > 0
                else 1
            )
            self.grid.append(
                np.linspace(
                    self.minx[i] + self.dx[i] / 2,
                    self.maxx[i] - self.dx[i] / 2,
                    self.nbins_per_dim[i],
                )
            )
        self.nbins = np.prod(self.nbins_per_dim)

        # accumulators and conditional averages
        self.bias = np.zeros(
            (self.ncoords, self.nbins_per_dim[1], self.nbins_per_dim[0]), dtype=float
        )
        self.cv_crit = np.copy(self.bias)

        self.histogram = np.zeros(
            (self.nbins_per_dim[1], self.nbins_per_dim[0]), dtype=float
        )
        self.pmf = np.copy(self.histogram)

        # trajectory of mass of CV for postprocessing of kinetics
        self.kinetics = kinetics
        if self.kinetics and self.ncoords == 1:
            self.mass_traj = [self._get_mass_of_cv(delta_xi)]
            self.abs_forces = [np.linalg.norm(md_state.forces)]
            self.CV_crit_traj = [np.abs(np.dot(md_state.forces, delta_xi[0]))]
            self.abs_grad_xi = [np.linalg.norm(delta_xi)]
        elif self.kinetics:
            self.kinetics = False
            if verbose:
                print(
                    " >>> Warning: kinetics only available for 1D collective variables"
                )

        if self.verbose:
            for i in range(self.ncoords):
                print(f"\n >>> INFO: Initialize {self.cv[i]} as collective variable:")
                if self.cv_type[i] == "angle":
                    output_dat = (
                        self.minx[i] * DEGREES_per_RADIAN,
                        self.maxx[i] * DEGREES_per_RADIAN,
                        self.dx[i] * DEGREES_per_RADIAN,
                        "Degree",
                    )
                elif self.cv_type[i] == "distance":
                    output_dat = (
                        self.minx[i] * BOHR_to_ANGSTROM,
                        self.maxx[i] * BOHR_to_ANGSTROM,
                        self.dx[i] * BOHR_to_ANGSTROM,
                        "Angstrom",
                    )
                else:
                    output_dat = (self.minx[i], self.maxx[i], self.dx[i], "")
                print(f"\t Minimum{i}:\t{output_dat[0]} {output_dat[3]}")
                print(f"\t Maximum{i}:\t{output_dat[1]} {output_dat[3]}")
                print(f"\t Bin width{i}:\t{output_dat[2]} {output_dat[3]}")
            print("\t----------------------------------------------")
            print(f"\t Total number of bins:\t\t{self.nbins}\n")

    @abstractmethod
    def step_bias(self):
        pass

    @abstractmethod
    def get_pmf(self):
        pass

    @abstractmethod
    def shared_bias(self):
        pass

    @abstractmethod
    def write_restart(self):
        pass

    @abstractmethod
    def restart(self):
        pass

    @abstractmethod
    def write_traj(self):
        pass

    def harmonic_walls(
        self,
        xi: np.ndarray,
        delta_xi: np.ndarray,
        margin: np.ndarray = np.array([0, 0]),
    ) -> np.ndarray:
        """confine system with harmonic walls to range(self.minx, self.maxx)

        Args:
            xi: collective variable
            delta_xi: gradient of collective variable
            margin: inset for start of harmonic wall

        Returns:
            bias_force: confinement force
        """
        conf_force = np.zeros_like(self.the_md.get_sampling_data().forces.ravel())
        if (self.f_conf == 0.0).all():
            return conf_force

        for i in range(self.ncoords):
            if xi[i] > (self.maxx[i] - margin[i]):
                r = diff_periodic(self.maxx[i] - margin[i], xi[i], self.periodicity[i])
                conf_force -= self.f_conf[i] * r * delta_xi[i]

            elif xi[i] < (self.minx[i] + margin[i]):
                r = diff_periodic(self.minx[i] + margin[i], xi[i], self.periodicity[i])
                conf_force -= self.f_conf[i] * r * delta_xi[i]

        return conf_force

    def get_index(self, xi: np.ndarray) -> list:
        """get list of bin indices for current position of CVs or extended variables

        Args:
            xi (np.ndarray): Current value of collective variable

        Returns:
            bin_x (list):
        """
        bin_x = [-1, -1]
        for i in range(self.ncoords):
            bin_x[i] = int(np.floor(np.abs(xi[i] - self.minx[i]) / self.dx[i]))
        return bin_x

    def _check_boundaries(self, x):
        """returns True if x is between minx and maxx"""
        return (x < self.maxx).all() and (x > self.minx).all()

    def unit_conversion_cv(self, *args):
        """convert input to atomic units

        Args:
            args: arrays to convert of size(dimensions)

        Returns:
            args in atomic units
        """
        from ..units import BOHR_to_ANGSTROM, DEGREES_per_RADIAN
        for i in range(self.ncoords):
            for arg in args:
                if self.cv_type[i] == "angle":
                    arg[i] /= DEGREES_per_RADIAN
                elif self.cv_type[i] == "distance":
                    arg[i] /= BOHR_to_ANGSTROM
        return args

    def unit_conversion_force(self, *args):
        """convert input to atomic units

        Args:
            *args: arrays to convert of size(dimensions)

        Returns:
            args in atomic units
        """
        from ..units import BOHR_to_ANGSTROM, DEGREES_per_RADIAN, atomic_to_kJmol
        for i in range(self.ncoords):
            for arg in args:
                if self.cv_type == "angle":
                    arg[i] *= DEGREES_per_RADIAN * DEGREES_per_RADIAN / atomic_to_kJmol
                elif self.cv_type == "distance":
                    arg[i] *= BOHR_to_ANGSTROM * BOHR_to_ANGSTROM / atomic_to_kJmol
                else:
                    arg[i] /= atomic_to_kJmol
        return args

    def get_cv(self, **kwargs) -> Tuple[np.ndarray, np.ndarray]:
        """get state of collective variable

        Returns:
            xi: state of the collective variable
            grad_xi: gradient of the collective variable
        """
        self.the_cv.requires_grad = True
        xi = np.zeros(self.ncoords)
        grad_xi = np.zeros(
            (self.ncoords, len(self.the_md.get_sampling_data().forces.ravel()))
        )

        for i in range(self.ncoords):
            xi[i], grad_xi[i] = self.the_cv.get_cv(self.cv[i], self.atoms[i], **kwargs)
            self.cv_type[i] = self.the_cv.type

        return xi, grad_xi

    def _kinetics(self, delta_xi):
        """accumulates data for kinetics"""
        forces = self.the_md.get_sampling_data().forces
        self.mass_traj.append(self._get_mass_of_cv(delta_xi))
        self.abs_forces.append(np.linalg.norm(forces))
        self.CV_crit_traj.append(np.dot(delta_xi[0], forces))
        self.abs_grad_xi.append(np.linalg.norm(delta_xi))

    def _get_mass_of_cv(self, delta_xi: np.ndarray) -> float:
        """get mass of collective variable for TS theory and kinetics
        only defined for 1D reaction coordinates!

        Args:
            delta_xi: gradients of cv's

        Returns:
            m_xi_inv: coordinate dependent mass of collective variabl
        """
        if self.ncoords == 1:
            if self.cv_type[0] == "2d":
                return np.dot(
                    delta_xi[0], (1.0 / np.repeat(self.the_md.mass, 2)) * delta_xi[0]
                )
            return np.dot(
                delta_xi[0], (1.0 / np.repeat(self.the_md.mass, 3)) * delta_xi[0]
            )

    def reinit_cv(self):
        """Reinit collective variable, can be useful for adaptive CVs"""
        from ..colvars import CV

        self.the_cv = CV(self.the_md, requires_grad=True)

    def write_output(self, data: dict, filename="free_energy.dat"):
        """write results to output file

        Args:
            data: results to write
            filename: name of output file
        """
<<<<<<< HEAD
        from ..units import DEGREES_per_RADIAN, BOHR_to_ANGSTROM
        grid = [np.copy(g) for g in self.grid] 
=======
        grid = [np.copy(g) for g in self.grid]
>>>>>>> f137c150
        for i in range(self.ncoords):
            if self.the_cv.type == "angle":
                from ..units import DEGREES_per_RADIAN
                grid[i] *= DEGREES_per_RADIAN
            elif self.the_cv.type == "distance":
                from ..units import BOHR_to_ANGSTROM
                grid[i] *= BOHR_to_ANGSTROM

        # head of data columns
        with open(filename, "w") as fout:
            for i in range(self.ncoords):
                fout.write("%14s\t" % "CV{dim}".format(dim=i))
            for kw in data.keys():
                fout.write("%14s\t" % kw)
            fout.write("\n")

            # write data to columns
            if self.ncoords == 1:
                for i in range(self.nbins):
                    fout.write("%14.6f\t" % grid[0][i])
                    for dat in data.values():
                        fout.write("%14.6f\t" % dat[0][i])
                    fout.write("\n")

            if self.ncoords == 2:
                for i in range(self.nbins_per_dim[1]):
                    for j in range(self.nbins_per_dim[0]):
                        fout.write("%14.6f\t%14.6f\t" % (grid[1][i], grid[0][j]))
                        for dat in data.values():
                            fout.write("%14.6f\t" % dat[i, j])
                        fout.write("\n")

    def _write_traj(self, data: dict = {}, filename: str = "CV_traj.dat"):
        """write trajectory of extended or normal ABF at output times

        Args:
            data: data to write
            filename: name of trajectory file
        """
        from ..units import BOHR_to_ANGSTROM, DEGREES_per_RADIAN
        step = self.the_md.get_sampling_data().step

        # write header
        if not os.path.isfile(filename) and step == 0:
            # start new file in first step

            with open(filename, "w") as traj_out:
                traj_out.write("%14s\t" % "time [fs]")
                for i in range(len(self.traj[0])):
                    traj_out.write("%14s\t" % f"Xi{i}")
                for kw in data.keys():
                    traj_out.write("%14s\t" % kw)
                if self.kinetics:
                    traj_out.write("%14s\t" % "m_xi_inv [a.u.]")
                    traj_out.write("%14s\t" % "|dU| [a.u.]")
                    traj_out.write("%14s\t" % "|dxi| [a.u.]")
                    traj_out.write("%14s\t" % "dU*dxi [a.u.]")

        elif step > 0:
            # append new steps of trajectory since last output
            with open(filename, "a") as traj_out:
                for n in range(self.out_freq):
                    traj_out.write(
                        "\n%14.6f\t"
                        % (
                            (step - self.out_freq + n)
                            * self.the_md.get_sampling_data().dt
                        )
                    )  # time in fs
                    for i in range(len(self.traj[0])):
                        if self.cv_type[i] == "angle":
                            traj_out.write(
                                "%14.6f\t"
                                % (
                                    self.traj[-self.out_freq + n][i]
                                    * DEGREES_per_RADIAN
                                )
                            )
                        elif self.cv_type[i] == "distance":
                            traj_out.write(
                                "%14.6f\t"
                                % (self.traj[-self.out_freq + n][i] * BOHR_to_ANGSTROM)
                            )
                        else:
                            traj_out.write(
                                "%14.6f\t" % (self.traj[-self.out_freq + n][i])
                            )

                    for val in data.values():
                        traj_out.write("%14.6f\t" % (val[-self.out_freq + n]))

                    if self.kinetics:
                        traj_out.write(
                            "%14.6f\t" % (self.mass_traj[-self.out_freq + n])
                        )
                        traj_out.write(
                            "%14.6f\t" % (self.abs_forces[-self.out_freq + n])
                        )
                        traj_out.write(
                            "%14.6f\t" % (self.abs_grad_xi[-self.out_freq + n])
                        )
                        traj_out.write(
                            "%14.6f\t" % (self.CV_crit_traj[-self.out_freq + n])
                        )

    def _write_restart(self, filename, **kwargs):
        """save **kwargs in .npz file"""
        np.savez(filename, **kwargs)
        sys.stdout.flush()<|MERGE_RESOLUTION|>--- conflicted
+++ resolved
@@ -316,12 +316,8 @@
             data: results to write
             filename: name of output file
         """
-<<<<<<< HEAD
         from ..units import DEGREES_per_RADIAN, BOHR_to_ANGSTROM
         grid = [np.copy(g) for g in self.grid] 
-=======
-        grid = [np.copy(g) for g in self.grid]
->>>>>>> f137c150
         for i in range(self.ncoords):
             if self.the_cv.type == "angle":
                 from ..units import DEGREES_per_RADIAN
