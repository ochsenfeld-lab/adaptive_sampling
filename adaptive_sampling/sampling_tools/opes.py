--- conflicted
+++ resolved
@@ -132,9 +132,6 @@
         self.kernel_center = []
         self.kernel_height = []
         self.kernel_std = []
-<<<<<<< HEAD
-        self.bias_pot_traj = []
-=======
         self.bias_pot_traj = []       
 
         self.pmf = self.get_pmf() 
@@ -152,7 +149,6 @@
             print(f"\t Barrier:\t{self.energy_barr*atomic_to_kJmol*kJ_to_kcal} kcal/mol")
             print(f"\t Bias factor:\t{self.gamma}")
             print("\t ---------------------------------------------")
->>>>>>> 6597680c
 
     def step_bias(
         self,
@@ -540,11 +536,7 @@
 
         return kernel_min_ind, min_distance
 
-<<<<<<< HEAD
     def calc_norm_factor(self, approximate: bool = True):
-=======
-    def calc_norm_factor(self, approximate: str = True):
->>>>>>> 6597680c
         """Norm factor of probability density (configurational integral)
 
         Returns:
@@ -595,16 +587,9 @@
             sum_uprob = 0.0
             for s in self.kernel_center:
                 sum_gaussians = np.sum(self.calc_gaussians(s))
-<<<<<<< HEAD
-                uprob += sum_gaussians
-            self.uprob_old = uprob
-            norm_factor = uprob / N / KDE_norm
-        return norm_factor
-=======
                 sum_uprob += sum_gaussians
 
         return sum_uprob / n_ker / self.KDE_norm
->>>>>>> 6597680c
 
     def estimate_kernel_std(self, cv):
         """Adaptive estimate of optimal kernel standard deviation from trajectory"""
@@ -626,9 +611,8 @@
 
     def calc_forces(self, prob_dist: float, deriv_prob_dist: float) -> float:
         """calc the OPES bias forces from the probability density and its derivative"""
-<<<<<<< HEAD
-        deriv_log = 1.0 / (prob_dist + self.norm_factor * self.epsilon)
-        deriv_pot = (self.gamma_prefac / self.beta) * deriv_log * deriv_prob_dist
+        deriv_log = 1. / (prob_dist / self.norm_factor + self.epsilon)
+        deriv_pot = (self.gamma_prefac / self.beta) * deriv_log * (deriv_prob_dist / self.norm_factor)
         return deriv_pot
 
     def pmf_history_1d(
@@ -764,9 +748,4 @@
 
         print("Done")
 
-        return pmf_hist, scattered_time
-=======
-        deriv_log = 1. / (prob_dist / self.norm_factor + self.epsilon)
-        deriv_pot = (self.gamma_prefac / self.beta) * deriv_log * (deriv_prob_dist / self.norm_factor)
-        return deriv_pot
->>>>>>> 6597680c
+        return pmf_hist, scattered_time