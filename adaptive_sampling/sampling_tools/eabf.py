import random
import numpy as np
from typing import Union
from .enhanced_sampling import EnhancedSampling
from .abf import ABF
from .utils import welford_var, diff, cond_avg
from ..processing_tools.thermodynamic_integration import integrate
from ..units import *

class eABF(ABF, EnhancedSampling):
    def __init__(
        self,
        ext_sigma: Union[float, list],
        ext_mass: Union[float, list],
        *args,
        friction: float = 1.0e-3,
        seed_in: int = 42,
        **kwargs,
    ):
        super().__init__(*args, **kwargs)

        ext_sigma = [ext_sigma] if not hasattr(ext_sigma, "__len__") else ext_sigma
        ext_mass = [ext_mass] if not hasattr(ext_mass, "__len__") else ext_mass

        (xi, _) = self.get_cv()

        # for dynamics of extended-system
        self.ext_sigma = self.unit_conversion_cv(np.asarray(ext_sigma))[0]
        self.ext_k = (kB_in_atomic * self.equil_temp) / (self.ext_sigma * self.ext_sigma)
        self.ext_mass = np.asarray(ext_mass)
        self.ext_hist = np.zeros_like(self.histogram)
        self.ext_forces = np.zeros(self.ncoords)
        self.ext_momenta = np.zeros(self.ncoords)
        self.ext_coords = np.copy(xi)
        self.correction_czar = np.zeros_like(self.bias)
        self.czar_force = np.zeros_like(self.bias)
        self.friction = friction
        self.ext_traj = np.copy(self.traj)

        # set random seed for langevin dynamics
        if type(seed_in) is int:
            random.seed(seed_in)
        else:
            try:
                random.setstate(seed_in)
            except:
                if self.verbose:
                    print(
                        "\n >>> Warning: The provided seed was neither an int nor a state of random!\n"
                    )

        # initialize extended system at target temp of MD simulation
        for i in range(self.ncoords):
            self.ext_momenta[i] = random.gauss(0.0, 1.0) * np.sqrt(
                self.equil_temp * self.ext_mass[i]
            )
            ttt = (np.power(self.ext_momenta, 2) / self.ext_mass).sum()
            ttt /= self.ncoords
            self.ext_momenta *= np.sqrt(self.equil_temp / (ttt * atomic_to_K))

    def step_bias(self, write_output: bool = True, write_traj: bool = True, **kwargs):

        md_state = self.the_md.get_sampling_data()
        (xi, delta_xi) = self.get_cv(**kwargs)
        self._propagate()

        bias_force = np.zeros_like(md_state.forces)

        if (self.ext_coords <= self.maxx).all() and (
            self.ext_coords >= self.minx
        ).all():

            bink = self.get_index(self.ext_coords)
            self.ext_hist[bink[1], bink[0]] += 1

            bias_force += self._extended_dynamics(xi, delta_xi)  # , self.ext_sigma)

            for i in range(self.ncoords):

                # linear ramp function
                ramp = (
                    1.0
                    if self.ext_hist[bink[1], bink[0]] > self.nfull
                    else self.ext_hist[bink[1], bink[0]] / self.nfull
                )

                # apply bias force on extended system
                (
                    self.bias[i][bink[1], bink[0]],
                    self.m2_force[i][bink[1], bink[0]],
                    self.var_force[i][bink[1], bink[0]],
                ) = welford_var(
                    self.ext_hist[bink[1], bink[0]],
                    self.bias[i][bink[1], bink[0]],
                    self.m2_force[i][bink[1], bink[0]],
                    self.ext_k[i] * diff(self.ext_coords[i], xi[i], self.cv_type[i]),
                )
                self.ext_forces -= ramp * self.bias[i][bink[1], bink[0]]

        else:
            bias_force += self._extended_dynamics(xi, delta_xi)  # , self.ext_sigma)

        # xi-conditioned accumulators for CZAR
        if (xi <= self.maxx).all() and (xi >= self.minx).all():

            bink = self.get_index(xi)
            self.histogram[bink[1], bink[0]] += 1

            for i in range(self.ncoords):
                dx = diff(self.ext_coords[i], self.grid[i][bink[i]], self.cv_type[i])
                self.correction_czar[i][bink[1], bink[0]] += self.ext_k[i] * dx

        self._up_momenta()

        self.traj = np.append(self.traj, [xi], axis=0)
        self.ext_traj = np.append(self.ext_traj, [self.ext_coords], axis=0)
        self.temp.append(md_state.temp)
        self.epot.append(md_state.epot)

        # correction for kinetics
        if self.kinetics:
            self.kinetics(delta_xi)

        if md_state.step % self.out_freq == 0:
            # write output

            if write_traj:
                self.write_traj()

            if write_output:
                self.get_pmf()
                output = {"hist": self.histogram, "free energy": self.pmf}
                for i in range(self.ncoords):
                    output[f"bias force {i}"] = self.bias[i]
                    output[f"var force {i}"] = self.var_force[i]
                    output[f"czar force {i}"] = self.czar_force[i]

                self.write_output(output, filename="eabf.out")
                self.write_restart()

        return bias_force

    def get_pmf(self, method: str = "trapezoid"):

        log_rho = np.log(
            self.histogram,
            out=np.zeros_like(self.histogram),
            where=(0 != self.histogram),
        )
        avg_force = cond_avg(self.correction_czar, self.histogram)

        if self.ncoords == 1:
            self.czar_force[0] = (
                -kB_in_atomic * self.equil_temp * np.gradient(log_rho[0], self.grid[0])
                + avg_force[0]
            )
            self.pmf[0, :], _ = integrate(
                self.czar_force[0][0],
                self.dx,
                equil_temp=self.equil_temp,
                method=method,
            )
<<<<<<< HEAD
            self.pmf *= atomic_to_kJmol 
=======
            self.pmf *= 2625.499639  # Hartree to kJ/mol
            self.pmf -= self.pmf.min()
>>>>>>> adc91512

        else:
            der_log_rho = np.gradient(log_rho, self.grid[1], self.grid[0])
            self.czar_force[0] = -kB_in_atomic * self.equil_temp * der_log_rho[1] + avg_force[0]
            self.czar_force[1] = -kB_in_atomic * self.equil_temp * der_log_rho[0] + avg_force[1]
            if self.verbose:
                print(
                    " >>> Info: On-the-fly integration only available for 1D coordinates"
                )

    def shared_bias(self):
        """TODO"""
        pass

    def _propagate(self, langevin: bool = True):
        """Propagate momenta/coords of extended variable in time with Velocity Verlet

        Args:
           langevin: Temperature control with langevin dynamics
        """
        if langevin:
            prefac = 2.0 / (2.0 + self.friction * self.the_md.dt)
            rand_push = np.sqrt(
                self.equil_temp * self.friction * self.the_md.dt * kB_in_atomic / 2.0e0
            )
            self.ext_rand_gauss = np.zeros(shape=(len(self.ext_momenta),), dtype=float)
            for atom in range(len(self.ext_rand_gauss)):
                self.ext_rand_gauss[atom] = random.gauss(0, 1)

            self.ext_momenta += np.sqrt(self.ext_mass) * rand_push * self.ext_rand_gauss
            self.ext_momenta -= 0.5e0 * self.the_md.dt * self.ext_forces
            self.ext_coords += (
                prefac * self.the_md.dt * self.ext_momenta / self.ext_mass
            )

        else:
            self.ext_momenta -= 0.5e0 * self.the_md.dt * self.ext_forces
            self.ext_coords += self.the_md.dt * self.ext_momenta / self.ext_mass

    def _up_momenta(self, langevin: bool = True):
        """Update momenta of extended variables with Velocity Verlet

        Args:
            langevin: Temperature control with langevin dynamics
        """
        if langevin:
            prefac = (2.0e0 - self.friction * self.the_md.dt) / (
                2.0e0 + self.friction * self.the_md.dt
            )
            rand_push = np.sqrt(
                self.equil_temp * self.friction * self.the_md.dt * kB_in_atomic / 2.0e0
            )
            self.ext_momenta *= prefac
            self.ext_momenta += np.sqrt(self.ext_mass) * rand_push * self.ext_rand_gauss
            self.ext_momenta -= 0.5e0 * self.the_md.dt * self.ext_forces
        else:
            self.ext_momenta -= 0.5e0 * self.the_md.dt * self.ext_forces

    def _extended_dynamics(
        self,
        xi: np.ndarray,
        delta_xi: np.ndarray,
        margin: np.ndarray = np.array([0.0, 0.0]),
    ) -> np.ndarray:
        """get forces due to coupling to extended system and confine extended variable to range of interest

        args:
            xi: collective variable
            delta_xi: gradient of collective variable
            margin: inset from minx, maxx where bias starts

        returns:
            bias_force:
        """
        bias_force = np.zeros_like(self.the_md.forces)

        for i in range(self.ncoords):
            # harmonic coupling of extended coordinate to reaction coordinate

            dxi = diff(self.ext_coords[i], xi[i], self.cv_type[i])
            self.ext_forces[i] = self.ext_k[i] * dxi
            bias_force -= self.ext_k[i] * dxi * delta_xi[i]

            # harmonic walls for confinement to range of interest
            if self.ext_coords[i] > (self.maxx[i] - margin[i]):
                r = diff(self.maxx[i] - margin[i], self.ext_coords[i], self.cv_type[i])
                self.ext_forces[i] -= self.f_conf[i] * r

            elif self.ext_coords[i] < (self.minx[i] + margin[i]):
                r = diff(self.minx[i] + margin[i], self.ext_coords[i], self.cv_type[i])
                self.ext_forces[i] -= self.f_conf[i] * r

        return bias_force

    def write_restart(self, filename: str = "restart_abf"):
        """write restart file

        args:
            filename: name of restart file
        """
        self._write_restart(
            filename=filename,
            hist=self.histogram,
            force=self.bias,
            var=self.var_force,
            m2=self.m2_force,
            ext_hist=self.ext_hist,
            czar_corr=self.correction_czar,
        )

    def restart(self, filename: str = "restart_abf"):
        """restart from restart file

        args:
            filename: name of restart file
        """
        try:
            data = np.load(filename + ".npz", allow_pickle=True)
        except:
            raise OSError(f" >>> fatal error: restart file {filename}.npz not found!")

        self.histogram = data["hist"]
        self.bias = data["force"]
        self.var_force = data["var"]
        self.m2_force = data["m2"]
        self.ext_hist = data["ext_hist"]
        self.correction_czar = data["czar_corr"]

    def write_traj(self):
        """save trajectory for post-processing"""

        data = {}
        for i in range(self.ncoords):
            if self.cv_type[i] == "angle":
                self.ext_traj[:, i] *= DEGREES_per_RADIAN
            elif self.cv_type[i] == "distance":
                self.ext_traj[:, i] *= BOHR_to_ANGSTROM 
            data[f"lambda{i}"] = self.ext_traj[:, i]
        data["Epot [H]"] = self.epot
        data["T [K]"] = self.temp

        self._write_traj(data)

        # reset trajectories to save memory
        self.traj = np.array([self.traj[-1]])
        self.ext_traj = np.array([self.ext_traj[-1]])
        self.epot = [self.epot[-1]]
        self.temp = [self.temp[-1]]<|MERGE_RESOLUTION|>--- conflicted
+++ resolved
@@ -160,12 +160,8 @@
                 equil_temp=self.equil_temp,
                 method=method,
             )
-<<<<<<< HEAD
-            self.pmf *= atomic_to_kJmol 
-=======
-            self.pmf *= 2625.499639  # Hartree to kJ/mol
+            self.pmf *= atomic_to_kJmol
             self.pmf -= self.pmf.min()
->>>>>>> adc91512
 
         else:
             der_log_rho = np.gradient(log_rho, self.grid[1], self.grid[0])
